--- conflicted
+++ resolved
@@ -1,16 +1,8 @@
-<<<<<<< HEAD
 -- This file has been generated from package.yaml by hpack version 0.28.2.
 --
 -- see: https://github.com/sol/hpack
 --
--- hash: 8105b9498dbe026dfa511b9ed60c36d73ce50b5273769ee6026f2f9568d81185
-=======
--- This file has been generated from package.yaml by hpack version 0.20.0.
---
--- see: https://github.com/sol/hpack
---
--- hash: 16a3e3b2c047a85ef70b98c95c9cfbb892315ab23cbb2a1989acfab477700241
->>>>>>> bfffe755
+-- hash: 7b985ab757cc0ca509c20fcb9db65838121fa79f88897a8eaa0bc8794cf3d951
 
 name:           reinforce-environments
 version:        0.0.1.0
@@ -34,6 +26,15 @@
   location: https://github.com/Sentenai/reinforce
 
 library
+  exposed-modules:
+      Data.CartPole
+      Data.Gym
+      Environments.Bandits
+      Environments.CartPole
+  other-modules:
+      Paths_reinforce_environments
+  reexported-modules:
+      Control.MonadEnv, Reinforce.Spaces.Action, Data.Logger, Data.Event, Reinforce.Spaces, Reinforce.Spaces.State
   hs-source-dirs:
       src
   default-extensions: MultiParamTypeClasses OverloadedStrings LambdaCase TypeFamilies
@@ -50,13 +51,4 @@
     , statistics
     , transformers
     , vector
-  exposed-modules:
-      Data.CartPole
-      Data.Gym
-      Environments.Bandits
-      Environments.CartPole
-  other-modules:
-      Paths_reinforce_environments
-  reexported-modules:
-      Control.MonadEnv, Reinforce.Spaces.Action, Data.Logger, Data.Event, Reinforce.Spaces, Reinforce.Spaces.State
   default-language: Haskell2010