--- conflicted
+++ resolved
@@ -1,11 +1,6 @@
 name: reinforce-algorithms
-<<<<<<< HEAD
 version: 0.0.1.0
-license-file: ../LICENSE
-=======
-version: 0.1.0.0
 license-file: LICENSE
->>>>>>> bfffe755
 ghc-options: -Wall -Wincomplete-uni-patterns -Wincomplete-record-updates
     # -Wmissing-import-lists <-- due to NoImplicitPrelude.
 
