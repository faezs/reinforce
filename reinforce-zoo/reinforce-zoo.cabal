--- conflicted
+++ resolved
@@ -1,12 +1,3 @@
-<<<<<<< HEAD
-=======
--- This file has been generated from package.yaml by hpack version 0.20.0.
---
--- see: https://github.com/sol/hpack
---
--- hash: dbc8148cd061a4a3127a6376b0a26e17f3aaa5a65d986c4c540efabe9dd1556f
-
->>>>>>> bfffe755
 name:           reinforce-zoo
 version:        0.0.1.0
 synopsis:       Reinforcement learning agents
@@ -31,9 +22,9 @@
 
 executable egreedy-bandits-example
   main-is: EGreedy.hs
-  hs-source-dirs:
-      examples/bandits
+  hs-source-dirs: examples/bandits
   ghc-options: -Wall -Wincomplete-uni-patterns -Wincomplete-record-updates
+  default-language: Haskell2010
   build-depends:
       base >=4.9 && <5.0
     , mwc-random >=0.13
@@ -41,61 +32,36 @@
     , reinforce-algorithms ==0.0.1.0
     , reinforce-environments ==0.0.1.0
     , vector >=0.11
-  default-language: Haskell2010
 
 executable qtable-cartpole-example
   main-is: QTable.hs
-  hs-source-dirs:
-      examples/frozenlake
+  hs-source-dirs: examples/frozenlake
+  default-language: Haskell2010
   ghc-options: -Wall -Wincomplete-uni-patterns -Wincomplete-record-updates
   build-depends:
-<<<<<<< HEAD
       base >=4.9 && <5.0
     , reinforce ==0.0.1.0
     , reinforce-algorithms ==0.0.1.0
     , reinforce-environments-gym ==0.0.1.0
-  default-language: Haskell2010
 
 executable qtable-frozenlake-example
   main-is: QTable.hs
-  hs-source-dirs:
-      examples/frozenlake
+  hs-source-dirs: examples/frozenlake
   ghc-options: -Wall -Wincomplete-uni-patterns -Wincomplete-record-updates
+  default-language: Haskell2010
   build-depends:
-      base >=4.9 && <5.0
-    , reinforce-algorithms ==0.0.1.0
-    , reinforce-environments-gym ==0.0.1.0
-=======
       base
     , mwc-random
     , reinforce
     , reinforce-algorithms
-    , reinforce-environments
-    , reinforce-prelude
+    , reinforce-environments-gym
     , vector
-  other-modules:
-      Agents.QTable.CartPoleSpec
-      Agents.QTable.FrozenLakeSpec
-      RandomAgent
-      Paths_reinforce_zoo
->>>>>>> bfffe755
-  default-language: Haskell2010
 
 executable random-agent-example
   main-is: RandomAgent.hs
   hs-source-dirs: examples/bandits
   ghc-options: -Wall -Wincomplete-uni-patterns -Wincomplete-record-updates
+  default-language: Haskell2010
   build-depends:
-<<<<<<< HEAD
-      base >=4.9 && <5.0
-    , reinforce-environments ==0.0.1.0
-=======
       base
-    , reinforce-environments
-  other-modules:
-      Agents.QTable.CartPoleSpec
-      Agents.QTable.FrozenLakeSpec
-      EGreedyBandits
-      Paths_reinforce_zoo
->>>>>>> bfffe755
-  default-language: Haskell2010+    , reinforce-environments