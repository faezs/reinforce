--- conflicted
+++ resolved
@@ -34,9 +34,12 @@
     , reinforce
     , reinforce-algorithms
     , reinforce-environments
+    , reinforce-prelude
     , mwc-random
     , vector
   other-modules:
+      Agents.QTable.CartPoleSpec
+      Agents.QTable.FrozenLakeSpec
       RandomAgent
   default-language: Haskell2010
 
@@ -49,10 +52,7 @@
       base
     , reinforce-environments
   other-modules:
-<<<<<<< HEAD
       Agents.QTable.CartPoleSpec
       Agents.QTable.FrozenLakeSpec
-=======
       EGreedyBandits
->>>>>>> 22c841e7
   default-language: Haskell2010